"""

Baseline estimation and denoising using sparsity (BEADS)

INPUT
    y: Noisy observation
    d: Filter order (d = 1 or 2)
    fc: Filter cut-off frequency (cycles/sample) (0 < fc < 0.5)
    r: Asymmetry ratio
    lam0, lam1, lam2: Regularization parameters

OUTPUT
    x: Estimated sparse-derivative signal
    f: Estimated baseline
    cost: Cost function history

Reference:
    Chromatogram baseline estimation and denoising using sparsity (BEADS)
    Xiaoran Ning, Ivan W. Selesnick, Laurent Duval
    Chemometrics and Intelligent Laboratory Systems (2014)
    doi: 10.1016/j.chemolab.2014.09.014
    Available online 30 September 2014

Helper:
    Hisao, Chun-Yi

Github:
    https://github.com/hsiaocy/Beads

"""
import numpy as np
from scipy.sparse import spdiags


def beads(y, d, fc, r, lam0, lam1, lam2):
    # The following parameter may be altered.
    Nit = 3  # Nit: Number of iterations
    pen = 'L1_v2'  # pen : penalty function for sparse derivative ('L1_v1' or 'L1_v2')
    EPS0 = 1e-6  # cost smoothing parameter for x (small positive value)
    EPS1 = 1e-6  # cost smoothing parameter for derivatives(small positive value)

    if pen is 'L1_v1':
        phi = lambda xx: np.sqrt(np.power(abs(xx), 2) + EPS1)
        wfun = lambda xx: 1. / np.sqrt(np.power(abs(xx), 2) + EPS1)
    elif pen is 'L1_v2':
        phi = lambda xx: abs(xx) - EPS1 * np.log(abs(xx) + EPS1)
        wfun = lambda xx: 1. / (abs(xx) + EPS1)
    else:
        print('penalty must be L1_v1, L1_v2')
        x, cost, f = [], [], []
        return x, cost, f

    #  equation (25)
    theta = lambda xx: sum(xx[(xx > EPS0)]) - r * sum(xx[(xx < -EPS0)]) \
                       + sum((1+r)/(4*EPS0) * xx[abs(xx) <= EPS0] ** 2 \
                       + (1-r)/2 * xx[abs(xx) <= EPS0] + EPS0*(1+r)/4)

    y = np.reshape(a=y, newshape=(len(y), 1))
    x = y
    cost = []
    N = len(y)
    A, B = BAfilt(d, fc, N)
    H = lambda xx: np.dot(B, (linv(A, xx)))
    e = np.ones((N-1, 1))
    d1 = spdiags(np.array([-e, e]).squeeze(), np.array([0, 1]), N-1, N)
    d2 = spdiags(np.array([e, -2*e, e]).squeeze(), np.arange(0, 3), N-2, N)
    D1, D2 = d1.A, d2.A
    D1[-1, -1], D2[-1, -1] = 1., 1.
    D = np.vstack((D1, D2))
    BTB = np.dot(np.transpose(B), B)

    w = np.vstack(([lam1 * np.ones((N-1, 1)), lam2 * np.ones((N-2, 1))]))
    b = (1-r) / 2 * np.ones((N, 1))
    d = np.dot(BTB, (linv(A, y))) - lam0 * np.dot(np.transpose(A), b)

    gamma = np.ones((N, 1))

    for i in range(1, Nit+1):
        print('step: ', i)
        wf = wfun(np.dot(D, x))
        wff = w * wf
        lmda = spdiags(wff.transpose(), 0, 2 * N - 3, 2 * N - 3)
        Lmda = lmda.A

        k = np.array(abs(x) > EPS0)  # return index 1d
        gamma[~k] = ((1 + r) / 4) / abs(EPS0)
        gamma[k] = ((1 + r) / 4) / abs(x[k])
        Gamma = spdiags(gamma.transpose(), 0, N, N)

        M = 2 * lam0 * Gamma.A + np.dot(np.dot(np.transpose(D), Lmda), D).transpose()
        x = np.dot(A, np.linalg.solve(BTB + np.dot(np.dot(np.transpose(A), M), A), d))

        a = y - x
        cost.append(
            0.5 * sum(abs(H(a)) ** 2)
            + lam0 * theta(x)
            + lam1 * sum(phi(np.diff(x.squeeze())))
            + lam2 * sum(phi(np.diff(x.squeeze(), 2))))
        pass

    f = y - x - H(y - x)

    return x, cost, f


def BAfilt(d, fc, N):
    """
     --- local function ----

    function [A, B] = BAfilt(d, fc, N)
     [A, B] = BAfilt(d, fc, N)

     Banded matrices for zero-phase high-pass filter.
     The matrices are 'sparse' data type in MATLAB.

     INPUT
       d  : degree of filter is 2d (use d = 1 or 2)
       fc : cut-off frequency (normalized frequency, 0 < fc < 0.5)
       N  : length of signal
    """

    b1 = [1, -1]
    for i in range(1, d):
        b1 = np.convolve(a=b1, v=[-1, 2, -1])
    pass

    b = np.convolve(a=b1, v=[-1, 1])

    omc = 2 * np.pi * fc
    t = np.power(((1 - np.cos(omc)) / (1 + np.cos(omc))), d)

    a = 1
    for i in range(1, d+1):  # for i = 1:d
        a = np.convolve(a=a, v=[1, 2, 1])
    pass
    a = b + t * a
    xa, xb = (a*np.ones((N, 1))).transpose(), (b*np.ones((N, 1))).transpose()
    dr = np.arange(-d, d+1)
    A = spdiags(xa, dr, N, N)  # A: Symmetric banded matrix
    B = spdiags(xb, dr, N, N)  # B: banded matrix
    return A.A, B.A
    pass


# left inverse
def linv(a, b):
    return np.linalg.solve(a, b)


def main():

    # load
    import pandas as pd
    import os
    import matplotlib.pyplot as plt
    dir = '/Users/AppleUser/MyProjects/Beads/Comments'
    filename = 'test20190608.csv'
    path = os.path.join(dir, filename)
    sig = pd.read_csv(path, header=None).values[0][2501:2501 + 100]

    # set parameters
    fc = 0.006
    d = 1
    r = 6
    amp = 0.8
    lam0 = 0.5 * amp
    lam1 = 5 * amp
    lam2 = 4 * amp
    Nit = 1
    pen = 'L1_v2'

<<<<<<< HEAD
    # then do and plot
    x, f, cost = beads(y=sig, d=d, fc=fc, r=r, lam0=lam0, lam1=lam1, lam2=lam2)
    fig = plt.figure()
    ax1 = fig.add_subplot(2, 1, 1)
    ax2 = fig.add_subplot(2, 1, 2)
    ax1.plot(sig)
    ax2.plot(x)
    plt.show()
=======
    x, cost, f = beads(y=sig, d=d, fc=fc, r=r, lam0=lam0, lam1=lam1, lam2=lam2)
    print(x)
>>>>>>> 846ee798


if __name__ == '__main__':
    main()<|MERGE_RESOLUTION|>--- conflicted
+++ resolved
@@ -169,7 +169,6 @@
     Nit = 1
     pen = 'L1_v2'
 
-<<<<<<< HEAD
     # then do and plot
     x, f, cost = beads(y=sig, d=d, fc=fc, r=r, lam0=lam0, lam1=lam1, lam2=lam2)
     fig = plt.figure()
@@ -178,10 +177,8 @@
     ax1.plot(sig)
     ax2.plot(x)
     plt.show()
-=======
     x, cost, f = beads(y=sig, d=d, fc=fc, r=r, lam0=lam0, lam1=lam1, lam2=lam2)
     print(x)
->>>>>>> 846ee798
 
 
 if __name__ == '__main__':
